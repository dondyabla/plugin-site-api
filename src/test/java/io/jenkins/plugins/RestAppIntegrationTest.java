package io.jenkins.plugins;

import io.jenkins.plugins.models.*;
import io.jenkins.plugins.services.SearchOptions;
import io.jenkins.plugins.services.SortBy;
import org.apache.commons.lang3.StringUtils;
import org.glassfish.jersey.test.JerseyTest;
import org.glassfish.jersey.test.jetty.JettyTestContainerFactory;
import org.glassfish.jersey.test.spi.TestContainerException;
import org.glassfish.jersey.test.spi.TestContainerFactory;
import org.junit.Assert;
import org.junit.Test;

import javax.ws.rs.core.Application;

public class RestAppIntegrationTest extends JerseyTest {

  @Override
  protected Application configure() {
    return new RestApp();
  }

  @Override
  protected TestContainerFactory getTestContainerFactory() throws TestContainerException {
    return new JettyTestContainerFactory();
  }

  @Test
  public void testGetPlugin() {
    final Plugin plugin = target("/plugin/git").request().get(Plugin.class);
    Assert.assertNotNull("Git plugin not found", plugin);
    Assert.assertEquals("git", plugin.getName());
    Assert.assertFalse("Categories are empty", plugin.getCategories().isEmpty());
    Assert.assertFalse("Dependencies are empty", plugin.getDependencies().isEmpty());
    Assert.assertFalse("Maintainers are empty", plugin.getMaintainers().isEmpty());
    Assert.assertFalse("Labels are empty", plugin.getLabels().isEmpty());
    Assert.assertNotNull("Stats are null", plugin.getStats());
    Assert.assertNotNull("Scm is null", plugin.getScm());
    Assert.assertTrue("Scm issues is blank", StringUtils.isNotBlank(plugin.getScm().getIssues()));
    Assert.assertTrue("Scm link is blank", StringUtils.isNotBlank(plugin.getScm().getIssues()));
    Assert.assertTrue("Scm inLatestRelease is blank", StringUtils.isNotBlank(plugin.getScm().getInLatestRelease()));
    Assert.assertTrue("Scm sinceLatestRelease is blank", StringUtils.isNotBlank(plugin.getScm().getSinceLatestRelease()));
    Assert.assertTrue("Scm pullRequests is blank", StringUtils.isNotBlank(plugin.getScm().getPullRequests()));
  }

  @Test
  public void testGetPluginUTF8() {
    final Plugin plugin = target("/plugin/resource-disposer").request().get(Plugin.class);
    Assert.assertNotNull("resource-disposer plugin not found", plugin);
    Assert.assertEquals("resource-disposer", plugin.getName());
    Assert.assertFalse("Maintainers are empty", plugin.getMaintainers().isEmpty());
    for (Maintainer maintainer : plugin.getMaintainers()) {
      if (maintainer.getName().equalsIgnoreCase("Oliver Gondža")) {
        return;
      }
    }
    Assert.fail("Should have \"Oliver Gondža\" in maintainers");
  }

  @Test
  public void testGetPluginNoScmButHaveIssues() {
    final Plugin plugin = target("/plugin/ace-editor").request().get(Plugin.class);
    Assert.assertNotNull("ACE editor plugin not found", plugin);
    Assert.assertEquals("ace-editor", plugin.getName());
    Assert.assertNotNull("Scm is null", plugin.getScm());
    Assert.assertTrue("Scm issues is blank", StringUtils.isNotBlank(plugin.getScm().getIssues()));
  }

  @Test
  public void testGetPluginSecurityWarnings() {
    final Plugin plugin = target("/plugin/cucumber-reports").request().get(Plugin.class);
    Assert.assertNotNull("cucumber-reports plugin not found", plugin);
    Assert.assertEquals("cucumber-reports", plugin.getName());
<<<<<<< HEAD
    Assert.assertFalse("securityWarnings are empty", plugin.getSecurityWarnings().isEmpty());
=======
    Assert.assertNotNull("securityWarnings null", plugin.getSecurityWarnings());
    Assert.assertFalse("securityWarnings are empty", plugin.getSecurityWarnings().isEmpty());
    plugin.getSecurityWarnings().forEach(securityWarning -> {
      Assert.assertNotNull("securityWarnings.version null", securityWarning);
      Assert.assertNotNull("securityWarnings.version.id null", securityWarning.getId());
      Assert.assertNotNull("securityWarnings.version.message null", securityWarning.getMessage());
      Assert.assertNotNull("securityWarnings.version.url null", securityWarning.getUrl());
      Assert.assertNotNull("securityWarnings.version.versions null", securityWarning.getVersions());
      Assert.assertFalse("securityWarnings.version.versions empty", securityWarning.getVersions().isEmpty());
    });
>>>>>>> 751532f2
  }

  @Test
  public void testGetPlugins() {
    final Plugins plugins = target("/plugins").queryParam("q", "git").request().get(Plugins.class);
    Assert.assertNotNull("Search for 'git' null", plugins);
    Assert.assertTrue("Should return multiple results", plugins.getTotal() > 1);
  }

  @Test
  public void testGetPluginsSortByFirstRelease() {
    final Plugins plugins = target("/plugins").queryParam("sort", "first_release").request().get(Plugins.class);
    Assert.assertTrue("Should return multiple results", plugins.getTotal() > 1);
    Assert.assertTrue("SortBy.FIRST_RELEASE not correct", plugins.getPlugins().get(0).getFirstRelease().isAfter(plugins.getPlugins().get(1).getFirstRelease()));
  }

  @Test
  public void testGetPluginsSortByInstalled() {
    final Plugins plugins = target("/plugins").queryParam("q", "git").queryParam("sort", "installed").request().get(Plugins.class);
    Assert.assertNotNull("Search for 'git' null", plugins);
    Assert.assertTrue("Should return multiple results", plugins.getTotal() > 1);
    Assert.assertTrue("SortBy.INSTALLED not correct", plugins.getPlugins().get(0).getStats().getCurrentInstalls() > plugins.getPlugins().get(1).getStats().getCurrentInstalls());
  }

  @Test
  public void testGetPluginsSortByName() {
    final Plugins plugins = target("/plugins").queryParam("q", "git").queryParam("sort", "name").request().get(Plugins.class);
    Assert.assertNotNull("Search for 'git' null", plugins);
    Assert.assertTrue("Should return multiple results", plugins.getTotal() > 1);
    Assert.assertTrue("SortBy.NAME not correct", plugins.getPlugins().get(0).getName().compareTo(plugins.getPlugins().get(1).getName()) < 0);
  }

  @Test
  public void testGetPluginsSortByRelevance() {
    final Plugins plugins = target("/plugins").queryParam("q", "git").queryParam("sort", "relevance").request().get(Plugins.class);
    Assert.assertNotNull("Search for 'git' null", plugins);
    Assert.assertTrue("Should return multiple results", plugins.getTotal() > 1);
  }

  @Test
  public void testGetPluginsSortByTitle() {
    final Plugins plugins = target("/plugins").queryParam("q", "git").queryParam("sort", "title").request().get(Plugins.class);
    Assert.assertNotNull("Search for 'git' null", plugins);
    Assert.assertTrue("Should return multiple results", plugins.getTotal() > 1);
    Assert.assertTrue("SortBy.TITLE not correct", plugins.getPlugins().get(0).getTitle().compareTo(plugins.getPlugins().get(1).getTitle()) < 0);
  }

  @Test
  public void testGetPluginsSortByTrend() {
    final Plugins plugins = target("/plugins").queryParam("q", "git").queryParam("sort", "trend").request().get(Plugins.class);
    Assert.assertNotNull("Search for 'git' null", plugins);
    Assert.assertTrue("Should return multiple results", plugins.getTotal() > 1);
    Assert.assertTrue("SortBy.TREND not correct", plugins.getPlugins().get(0).getStats().getTrend() > plugins.getPlugins().get(1).getStats().getTrend());
  }

  @Test
  public void testGetPluginsSortByUpdated() {
    final Plugins plugins = target("/plugins").queryParam("q", "git").queryParam("sort", "updated").request().get(Plugins.class);
    Assert.assertNotNull("Search for 'git' null", plugins);
    Assert.assertTrue("Should return multiple results", plugins.getTotal() > 1);
    Assert.assertTrue("SortBy.UPDATED not correct", plugins.getPlugins().get(0).getReleaseTimestamp().isAfter(plugins.getPlugins().get(1).getReleaseTimestamp()));
  }

  @Test
  public void testGetPluginsForCategories() {
    final Plugins plugins = target("/plugins").queryParam("categories", "scm").request().get(Plugins.class);
    Assert.assertNotNull("Search for categories 'scm' is null", plugins);
    for (Plugin plugin : plugins.getPlugins()) {
      if (plugin.getLabels().contains("scm")) {
        return;
      }
    }
    Assert.fail("Didn't find plugins with categories 'scm'");
  }

  @Test
  public void testGetPluginsForLabels() {
    final Plugins plugins = target("/plugins").queryParam("labels", "scm").request().get(Plugins.class);
    Assert.assertNotNull("Search for labels 'scm' is null", plugins);
    for (Plugin plugin : plugins.getPlugins()) {
      if (plugin.getLabels().contains("scm")) {
        return;
      }
    }
    Assert.fail("Didn't find plugins with labels 'scm'");
  }

  @Test
  public void testGetPluginsForMaintainers() {
    final Plugins plugins = target("/plugins").queryParam("maintainers", "Kohsuke Kawaguchi").request().get(Plugins.class);
    Assert.assertNotNull("Search for categories 'scm' is null", plugins);
    for (Plugin plugin : plugins.getPlugins()) {
      for (Maintainer maintainer : plugin.getMaintainers()) {
        if (maintainer.getName().equalsIgnoreCase("Kohsuke Kawaguchi")) {
          return;
        }
      }
    }
    Assert.fail("Didn't find plugins with maintainers 'Kohsuke Kawaguchi'");
  }

  @Test
  public void testGetPluginsForRequiredCore() {
    final Plugins plugins = target("/plugins").queryParam("core", "1.505").request().get(Plugins.class);
    Assert.assertNotNull("Search for requiredCore is null", plugins);
    for (Plugin plugin : plugins.getPlugins()) {
      if (!plugin.getRequiredCore().equals("1.505")) {
        Assert.fail("Found plugin with requiredCore not '1.505'");
      }
    }
  }

  @Test
  public void testGetPluginsMostInstalled() {
    final Plugins plugins = target("/plugins/installed").request().get(Plugins.class);
    Assert.assertNotNull("Most installed null", plugins);
    Assert.assertTrue("Should return multiple results", plugins.getTotal() > 1);
    Assert.assertTrue("Most installed order not correct", plugins.getPlugins().get(0).getStats().getCurrentInstalls() > plugins.getPlugins().get(1).getStats().getCurrentInstalls());
    Assert.assertEquals("Most installed limit doesn't match", plugins.getLimit(), plugins.getPlugins().size());
  }

  @Test
  public void testGetPluginsNew() {
    final Plugins plugins = target("/plugins/new").request().get(Plugins.class);
    Assert.assertNotNull("New plugins null", plugins);
    Assert.assertTrue("Should return multiple results", plugins.getTotal() > 1);
    Assert.assertTrue("New plugins order not correct", plugins.getPlugins().get(0).getFirstRelease().isAfter(plugins.getPlugins().get(1).getFirstRelease()));
    Assert.assertEquals("New plugins limit doesn't match", plugins.getLimit(), plugins.getPlugins().size());
  }

  @Test
  public void testGetRecentlyUpdated() {
    final Plugins plugins = target("/plugins/updated").request().get(Plugins.class);
    Assert.assertNotNull("Recently updated null", plugins);
    Assert.assertTrue("Should return multiple results", plugins.getTotal() > 1);
    Assert.assertTrue("Recently updated order not correct", plugins.getPlugins().get(0).getReleaseTimestamp().isAfter(plugins.getPlugins().get(1).getReleaseTimestamp()));
    Assert.assertEquals("Recently updated limit doesn't match", plugins.getLimit(), plugins.getPlugins().size());
  }

  @Test
  public void testGetPluginsTrend() {
    final Plugins plugins = target("/plugins/trend").request().get(Plugins.class);
    Assert.assertNotNull("Trend null", plugins);
    Assert.assertTrue("Should return multiple results", plugins.getTotal() > 1);
    Assert.assertTrue("Trend order not correct", plugins.getPlugins().get(0).getStats().getTrend() > plugins.getPlugins().get(1).getStats().getTrend());
    Assert.assertEquals("Trend limit doesn't match", plugins.getLimit(), plugins.getPlugins().size());
  }

  @Test
  public void testGetCategories() {
    final Categories categories = target("/categories").request().get(Categories.class);
    Assert.assertNotNull("Categories null", categories);
    Assert.assertFalse("Categories empty", categories.getCategories().isEmpty());
    Assert.assertEquals("Categories limit doesn't match", categories.getLimit(), categories.getCategories().size());
  }

  @Test
  public void testGetLabels() {
    final Labels labels = target("/labels").request().get(Labels.class);
    Assert.assertNotNull("Labels null", labels);
    Assert.assertFalse("Labels empty", labels.getLabels().isEmpty());
    Assert.assertEquals("Labels limit doesn't match", labels.getLimit(), labels.getLabels().size());
  }

  @Test
  public void testGetMaintainers() {
    final Maintainers maintainers = target("/maintainers").request().get(Maintainers.class);
    Assert.assertNotNull("Maintainers null", maintainers);
    Assert.assertFalse("Maintainers empty", maintainers.getMaintainers().isEmpty());
    Assert.assertEquals("Maintainers limit doesn't match", maintainers.getLimit(), maintainers.getMaintainers().size());
  }

  @Test
  public void testGetVersions() {
    final Versions versions = target("/versions").request().get(Versions.class);
    Assert.assertNotNull("Versions null", versions);
    Assert.assertFalse("Versions empty", versions.getVersions().isEmpty());
    Assert.assertEquals("Versions limit doesn't match", versions.getLimit(), versions.getVersions().size());
  }

  @Test
  public void testGetInfo() {
    final Info info = target("/info").request().get(Info.class);
    Assert.assertNotNull("Info null", info);
    Assert.assertNotNull("Info.commit null", info.getCommit());
    Assert.assertFalse("Info.commit empty", info.getCommit().isEmpty());
  }

}<|MERGE_RESOLUTION|>--- conflicted
+++ resolved
@@ -71,10 +71,6 @@
     final Plugin plugin = target("/plugin/cucumber-reports").request().get(Plugin.class);
     Assert.assertNotNull("cucumber-reports plugin not found", plugin);
     Assert.assertEquals("cucumber-reports", plugin.getName());
-<<<<<<< HEAD
-    Assert.assertFalse("securityWarnings are empty", plugin.getSecurityWarnings().isEmpty());
-=======
-    Assert.assertNotNull("securityWarnings null", plugin.getSecurityWarnings());
     Assert.assertFalse("securityWarnings are empty", plugin.getSecurityWarnings().isEmpty());
     plugin.getSecurityWarnings().forEach(securityWarning -> {
       Assert.assertNotNull("securityWarnings.version null", securityWarning);
@@ -84,7 +80,6 @@
       Assert.assertNotNull("securityWarnings.version.versions null", securityWarning.getVersions());
       Assert.assertFalse("securityWarnings.version.versions empty", securityWarning.getVersions().isEmpty());
     });
->>>>>>> 751532f2
   }
 
   @Test
