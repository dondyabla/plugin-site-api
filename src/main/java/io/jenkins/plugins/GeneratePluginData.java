package io.jenkins.plugins;

import io.jenkins.plugins.commons.JsonObjectMapper;
import io.jenkins.plugins.models.*;
import io.jenkins.plugins.utils.VersionUtils;
import org.apache.commons.io.FileUtils;
import org.apache.http.HttpEntity;
import org.apache.http.StatusLine;
import org.apache.http.client.ClientProtocolException;
import org.apache.http.client.ResponseHandler;
import org.apache.http.client.methods.HttpGet;
import org.apache.http.impl.client.CloseableHttpClient;
import org.apache.http.impl.client.HttpClients;
import org.apache.http.util.EntityUtils;
import org.eclipse.jgit.api.Git;
import org.json.JSONArray;
import org.json.JSONException;
import org.json.JSONObject;
import org.slf4j.Logger;
import org.slf4j.LoggerFactory;

import java.io.*;
import java.nio.charset.StandardCharsets;
import java.nio.file.Files;
import java.nio.file.Path;
import java.nio.file.Paths;
import java.time.LocalDate;
import java.time.LocalDateTime;
import java.time.format.DateTimeFormatter;
import java.util.*;
import java.util.regex.Pattern;
import java.util.stream.Collectors;
import java.util.stream.StreamSupport;
import java.util.zip.GZIPOutputStream;

/**
 * <p>Class that generates the final plugins.json.gzip file that is used for indexing in the embedded Elasticsearch
 * node.</p>
 *
 *
 * This is broken down into a few steps:
 * <ol>
 *   <li>Download plugin information from Jenkins update center</li>
 *   <li>Git clone plugin statistics</li>
 *   <li>Parse the plugin information, matching it with plugin statistics</li>
 *   <li>Persist result to JSON</li>
 * </ol>
 */
public class GeneratePluginData {

  private static final Logger logger = LoggerFactory.getLogger(GeneratePluginData.class);

  private static final DateTimeFormatter BUILD_DATE_FORMATTER = DateTimeFormatter.ofPattern("MMM dd, yyyy", Locale.US);

  // java.time DateTimeFormatter.ISO_LOCAL_DATE_TIME uses nano-of-second where we're using milliseconds
  private static final DateTimeFormatter TIMESTAMP_FORMATTER = DateTimeFormatter.ofPattern("yyyy-MM-dd'T'HH:mm:ss.SS'Z'", Locale.US);

  public static void main(String[] args) {
    final GeneratePluginData generatePluginData = new GeneratePluginData();
    generatePluginData.generate();
  }

  public void generate() {
    final JSONObject updateCenterJson = getUpdateCenterJson();
    final JSONObject pluginsJson = updateCenterJson.getJSONObject("plugins");
    final JSONArray warningsJson = updateCenterJson.optJSONArray("warnings");
    final Path statisticsPath = downloadStatistics();
    final List<Plugin> plugins = generatePlugins(pluginsJson, statisticsPath, warningsJson);
    writePluginsToFile(plugins);
  }

  private JSONObject getUpdateCenterJson() {
    final CloseableHttpClient httpClient = HttpClients.createDefault();
    final ResponseHandler<JSONObject> updateCenterHandler = (httpResponse) -> {
      final StatusLine status = httpResponse.getStatusLine();
      if (status.getStatusCode() == 200) {
        final HttpEntity entity = httpResponse.getEntity();
        final String content = EntityUtils.toString(entity, StandardCharsets.UTF_8);
        try {
          return new JSONObject(String.join("", content.split("\n")[1]));
        } catch (Exception e) {
          throw new ClientProtocolException("Update center returned invalid JSON");
        }
      } else {
        throw new ClientProtocolException("Unexpected response from update center - " + status.toString());
      }
    };
    logger.info("Begin downloading plugins from update center");
    try {
      final JSONObject data = httpClient.execute(new HttpGet("https://updates.jenkins-ci.org/current/update-center.json"), updateCenterHandler);
      return data;
    } catch (Exception e) {
      logger.error("Problem communicating with update center", e);
      throw new RuntimeException(e);
    } finally {
      try {
        httpClient.close();
      } catch (IOException e) {
        logger.error("Problem closing httpClient", e);
      }
    }
  }

  private Path downloadStatistics() {
    try {
      final Path tempDir = Files.createTempDirectory("infra-statistics");
      logger.info("Cloning jenkins-infra/infra-statistics");
      Git.cloneRepository().setURI("git://github.com/jenkins-infra/infra-statistics.git").setBranch("gh-pages").setDirectory(tempDir.toFile()).call();
      logger.info("Finished cloning jenkins-infra/infra-statistics");
      return tempDir;
    } catch (Exception e) {
      logger.error("Problem downloading plugin statistics", e);
      throw new RuntimeException(e);
    }
  }

  private List<Plugin> generatePlugins(JSONObject pluginsJson, Path statisticsPath, JSONArray warningsJson) {
    try {
      final Map<String, String> labelToCategoryMap = buildLabelToCategoryMap();
      final Map<String, String> dependencyNameToTitleMap = buildDependencyNameToTitleMap(pluginsJson);
      final Map<String, List<JSONObject>> warnings = buildNametoWarningsMap(warningsJson);
      final List<Plugin> plugins = new ArrayList<>();
      for (String key : pluginsJson.keySet()) {
        final JSONObject json = pluginsJson.getJSONObject(key);
        final Plugin plugin = parsePlugin(json, statisticsPath, labelToCategoryMap, dependencyNameToTitleMap, warnings);
        plugins.add(plugin);
      }
      return plugins;
    } catch (Exception e) {
      logger.error("Problem generating plugins", e);
      throw new RuntimeException(e);
    }
  }

  private Plugin parsePlugin(JSONObject json, Path statisticsPath, Map<String, String> labelToCategoryMap, Map<String, String> dependencyNameToTitleMap, Map<String, List<JSONObject>> warningsMap) {
    final Plugin plugin = new Plugin();
    plugin.setExcerpt(json.optString("excerpt", null));
    plugin.setGav(json.optString("gav", null));
    plugin.setName(json.getString("name"));
    plugin.setPreviousVersion(json.optString("previousVersion", null));
    plugin.setRequiredCore(json.optString("requiredCore"));
    plugin.setSha1(json.optString("sha1", null));
    plugin.setTitle(json.optString("title", null));
    plugin.setUrl(json.optString("url", null));
    plugin.setVersion(json.optString("version", null));
    plugin.setWiki(new Wiki(null, json.optString("wiki", null)));
    final Set<String> categories = new HashSet<>();
    final List<String> labels = new ArrayList<>();
    final JSONArray labelsJson = json.optJSONArray("labels");
    if (labelsJson != null) {
      for (int i = 0; i < labelsJson.length(); i++) {
        final String label = labelsJson.getString(i);
        if (labelToCategoryMap.containsKey(label)) {
          categories.add(labelToCategoryMap.get(label));
        }
        labels.add(label);
      }
    }
    plugin.setLabels(labels);
    plugin.setCategories(new ArrayList<>(categories));
    final List<Dependency> dependencies = new ArrayList<>();
    final JSONArray dependenciesJson = json.getJSONArray("dependencies");
    if (dependenciesJson != null) {
      for (int i = 0; i < dependenciesJson.length(); i++) {
        final JSONObject dependencyJson = dependenciesJson.getJSONObject(i);
        final String name = dependencyJson.getString("name");
        final String title = dependencyNameToTitleMap.getOrDefault(name, name);
        final Dependency dependency = new Dependency(
          name,
          title,
          dependencyJson.optBoolean("optional", false),
          dependencyJson.optString("version", null)
        );
        dependencies.add(dependency);
      }
    }
    plugin.setDependencies(dependencies);
    final List<Maintainer> maintainers = new ArrayList<>();
    final JSONArray developersJson = json.getJSONArray("developers");
    if (developersJson != null) {
      StreamSupport.stream(developersJson.spliterator(), false).forEach((obj) -> {
        final JSONObject developerJson = (JSONObject)obj;
        final String name = developerJson.optString("name", null);
        final String email = developerJson.optString("email", null);
        final String developerId = developerJson.optString("developerId", (name != null ? name : email));
        final Maintainer maintainer = new Maintainer(
          developerId,
          name,
          email
        );
        maintainers.add(maintainer);
      });
    }
    plugin.setMaintainers(maintainers);
    if (json.optString("buildDate", null) != null) {
      final LocalDate buildDate = LocalDate.parse(json.getString("buildDate"), BUILD_DATE_FORMATTER);
      plugin.setBuildDate(buildDate);
    }
    if (json.optString("previousTimestamp", null) != null) {
      final LocalDateTime previousTimestamp = LocalDateTime.parse(json.getString("previousTimestamp"), TIMESTAMP_FORMATTER);
      plugin.setPreviousTimestamp(previousTimestamp);
    }
    if (json.optString("releaseTimestamp", null) != null) {
      final LocalDateTime releaseTimestamp = LocalDateTime.parse(json.getString("releaseTimestamp"), TIMESTAMP_FORMATTER);
      plugin.setReleaseTimestamp(releaseTimestamp);
    }
    final Stats stats = parseStatistics(plugin.getName(), json, statisticsPath);
    plugin.setStats(stats);
<<<<<<< HEAD
    if (json.optString("scm", "").endsWith("github.com")) {
      final String name = plugin.getName().endsWith("-plugin") ? plugin.getName() : plugin.getName() + "-plugin";
      final String issues = "http://issues.jenkins-ci.org/secure/IssueNavigator.jspa?mode=hide&reset=true&jqlQuery=project+%3D+JENKINS+AND+status+in+%28Open%2C+%22In+Progress%22%2C+Reopened%29+AND+component+%3D+%27" + name + "%27";
      final String link = "https://github.com/jenkinsci/" + name;
      final String baseCompareUrl = String.format("%s/compare/%s-", link, plugin.getName());
      final String inLatestRelease = String.format("%s%s...%s-%s", baseCompareUrl, plugin.getPreviousVersion(), plugin.getName(), plugin.getVersion());
      final String sinceLatestRelease = String.format("%s%s...master", baseCompareUrl, plugin.getVersion());
      final String pullRequests = link + "/pulls";
      plugin.setScm(new Scm(issues, link, inLatestRelease, sinceLatestRelease, pullRequests));
=======
    if (warningsMap.containsKey(plugin.getName())) {
      final List<SecurityWarning> warnings = new ArrayList<>();
      for (JSONObject warningJson : warningsMap.get(plugin.getName())) {
        final List<SecurityWarningVersion> versions = new ArrayList<>();
          StreamSupport.stream(warningJson.getJSONArray("versions").spliterator(), false).forEach((obj) -> {
          final JSONObject versionJson = (JSONObject)obj;
          final Pattern pattern = Pattern.compile(versionJson.getString("pattern"));
          final boolean applyToCurrentVersion = pattern.matcher(plugin.getVersion()).matches();
          versions.add(new SecurityWarningVersion(versionJson.getString("lastVersion"), applyToCurrentVersion));
        });
        warnings.add(new SecurityWarning(warningJson.getString("id"), warningJson.getString("message"), warningJson.getString("url"), versions));
      }
      plugin.setSecurityWarnings(warnings);
>>>>>>> 64d0acce
    }
    return plugin;
  }

  private Stats parseStatistics(String name, JSONObject json, Path statisticsPath) {
    try {
      final Path file = statisticsPath.resolve(String.format("plugin-installation-trend%c%s.stats.json", File.separatorChar, name));
      final Stats stats = new Stats();
      if (Files.exists(file)) {
        logger.info(String.format("Processing statistics for %s", name));
        final JSONObject statsJson = new JSONObject(Files.lines(file).collect(Collectors.joining("\n")));
        final JSONObject installations = statsJson.getJSONObject("installations");
        final JSONObject installationsPercentage = statsJson.getJSONObject("installationsPercentage");
        final JSONObject installationsPerVersion = statsJson.getJSONObject("installationsPerVersion");
        final JSONObject installationsPercentagePerVersion = statsJson.getJSONObject("installationsPercentagePerVersion");
        stats.setInstallations(installations.keySet().stream().map((timestamp) ->
          new Installation(
            Long.valueOf(timestamp),
            installations.getInt(timestamp)
          )
        ).sorted(Comparator.comparingLong(Installation::getTimestamp)).collect(Collectors.toList()));
        stats.setInstallationsPercentage(installationsPercentage.keySet().stream().map((timestamp) ->
          new InstallationPercentage(
            Long.valueOf(timestamp),
            installationsPercentage.getDouble(timestamp)
          )
        ).sorted(Comparator.comparing(InstallationPercentage::getTimestamp)).collect(Collectors.toList()));
        stats.setInstallationsPerVersion(installationsPerVersion.keySet().stream().map((version) ->
          new InstallationVersion(
            version,
            installationsPerVersion.getInt(version)
          )
        ).sorted(Comparator.comparing(InstallationVersion::getVersion)).collect(Collectors.toList()));
        stats.setInstallationsPercentagePerVersion(installationsPercentagePerVersion.keySet().stream().map((version) ->
          new InstallationPercentageVersion(
            version,
            installationsPercentagePerVersion.getDouble(version)
          )
        ).sorted(Comparator.comparing(InstallationPercentageVersion::getVersion)).collect(Collectors.toList()));
        stats.setCurrentInstalls(!stats.getInstallations().isEmpty() ? stats.getInstallations().get(stats.getInstallations().size()-1).getTotal() : 0);
        if (stats.getInstallations().size() > 1) {
          final int size = stats.getInstallations().size();
          final long trend = stats.getInstallations().get(size-1).getTotal() - stats.getInstallations().get(size-2).getTotal();
          stats.setTrend(trend);
        }
      } else {
        logger.warn(String.format("No statistics available for %s", name));
      }
      return stats;
    } catch (Exception e) {
      logger.error(String.format("Problem parsing statistics for %s", name), e);
      throw new RuntimeException(e);
    }
  }

  private void writePluginsToFile(List<Plugin> plugins) {
    final File data = Paths.get(System.getProperty("user.dir"), "target", "plugins.json.gzip").toFile();
    try(final Writer writer = new BufferedWriter(new OutputStreamWriter(new GZIPOutputStream(new FileOutputStream(data)), StandardCharsets.UTF_8))) {
      final String mappingVersion = VersionUtils.getMappingVersion();
      final String elasticsearchVersion = VersionUtils.getElasticsearchVersion();
      JsonObjectMapper.getObjectMapper().writeValue(writer, new GeneratedPluginData(plugins, mappingVersion, elasticsearchVersion));
    } catch (Exception e) {
      logger.error("Problem writing plugin data to file", e);
      throw new RuntimeException(e);
    }
  }

  private Map<String, String> buildLabelToCategoryMap() {
    final JSONArray categories;
    final Map<String, String> result = new HashMap<>();
    try {
      final ClassLoader cl = getClass().getClassLoader();
      final File file = new File(cl.getResource("categories.json").getFile());
      categories = new JSONObject(FileUtils.readFileToString(file, StandardCharsets.UTF_8)).getJSONArray("categories");
    } catch (Exception e) {
      return Collections.emptyMap();
    }
    try {
      for (int i = 0; i < categories.length(); i++) {
        final JSONObject category = categories.getJSONObject(i);
        final JSONArray labels = category.getJSONArray("labels");
        for (int j = 0; j < labels.length(); j++) {
          result.put(labels.getString(j), category.getString("id"));
        }
      }
      return result;
    } catch (JSONException e) {
      return Collections.emptyMap();
    }
  }

  private Map<String, String> buildDependencyNameToTitleMap(JSONObject pluginsJson) {
    final Map<String, String> result = new HashMap<>();
    for (String key : pluginsJson.keySet()) {
      final JSONObject plugin = pluginsJson.getJSONObject(key);
      result.put(plugin.getString("name"), plugin.getString("title"));
    }
    return result;
  }

  private Map<String, List<JSONObject>> buildNametoWarningsMap(JSONArray warningsJson) {
    final Map<String, List<JSONObject>> result = new HashMap<>();
    if (warningsJson != null) {
      StreamSupport.stream(warningsJson.spliterator(), false).forEach((obj) -> {
        final JSONObject warning = (JSONObject)obj;
        final String type = warning.getString("type");
        if (type.equalsIgnoreCase("plugin")) {
          final List<JSONObject> warnings = result.getOrDefault(warning.getString("name"), new ArrayList<>());
          warnings.add(warning);
          result.put(warning.getString("name"), warnings);
        }
      });
    } else {
      logger.info("No security warnings found in update center");
    }
    return result;
  }

}<|MERGE_RESOLUTION|>--- conflicted
+++ resolved
@@ -206,7 +206,6 @@
     }
     final Stats stats = parseStatistics(plugin.getName(), json, statisticsPath);
     plugin.setStats(stats);
-<<<<<<< HEAD
     if (json.optString("scm", "").endsWith("github.com")) {
       final String name = plugin.getName().endsWith("-plugin") ? plugin.getName() : plugin.getName() + "-plugin";
       final String issues = "http://issues.jenkins-ci.org/secure/IssueNavigator.jspa?mode=hide&reset=true&jqlQuery=project+%3D+JENKINS+AND+status+in+%28Open%2C+%22In+Progress%22%2C+Reopened%29+AND+component+%3D+%27" + name + "%27";
@@ -216,7 +215,7 @@
       final String sinceLatestRelease = String.format("%s%s...master", baseCompareUrl, plugin.getVersion());
       final String pullRequests = link + "/pulls";
       plugin.setScm(new Scm(issues, link, inLatestRelease, sinceLatestRelease, pullRequests));
-=======
+    }
     if (warningsMap.containsKey(plugin.getName())) {
       final List<SecurityWarning> warnings = new ArrayList<>();
       for (JSONObject warningJson : warningsMap.get(plugin.getName())) {
@@ -230,7 +229,6 @@
         warnings.add(new SecurityWarning(warningJson.getString("id"), warningJson.getString("message"), warningJson.getString("url"), versions));
       }
       plugin.setSecurityWarnings(warnings);
->>>>>>> 64d0acce
     }
     return plugin;
   }
