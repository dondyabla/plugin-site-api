package io.jenkins.plugins.models;

import com.fasterxml.jackson.annotation.JsonFormat;
import com.fasterxml.jackson.annotation.JsonIgnoreProperties;
import com.fasterxml.jackson.annotation.JsonProperty;
import com.fasterxml.jackson.databind.annotation.JsonDeserialize;
import com.fasterxml.jackson.databind.annotation.JsonSerialize;
import com.fasterxml.jackson.datatype.jsr310.deser.LocalDateDeserializer;
import com.fasterxml.jackson.datatype.jsr310.deser.LocalDateTimeDeserializer;
import com.fasterxml.jackson.datatype.jsr310.ser.LocalDateSerializer;
import com.fasterxml.jackson.datatype.jsr310.ser.LocalDateTimeSerializer;

import java.time.LocalDate;
import java.time.LocalDateTime;
import java.util.List;

@JsonIgnoreProperties(ignoreUnknown = true)
public class Plugin {

  // Shouldn't have do specify serializer/deserializer but it produces a JSON object
  // if the JavaTimeModule is registered
  @JsonProperty("buildDate")
  @JsonFormat(pattern = "yyyy-MM-dd")
  @JsonSerialize(using = LocalDateSerializer.class)
  @JsonDeserialize(using = LocalDateDeserializer.class)
  private LocalDate buildDate;

  @JsonProperty("categories")
  private List<String> categories;

  @JsonProperty("dependencies")
  private List<Dependency> dependencies;

  @JsonProperty("maintainers")
  private List<Maintainer> maintainers;

  @JsonProperty("excerpt")
  private String excerpt;

  @JsonProperty("gav")
  private String gav;

  @JsonProperty("labels")
  private List<String> labels;

  @JsonProperty("name")
  private String name;

  // Shouldn't have do specify serializer/deserializer but it produces a JSON object
  // if the JavaTimeModule is registered
  @JsonProperty("previousTimestamp")
  @JsonFormat(pattern = "yyyy-MM-dd'T'HH:mm:ss.SS'Z'")
  @JsonSerialize(using = LocalDateTimeSerializer.class)
  @JsonDeserialize(using = LocalDateTimeDeserializer.class)
  private LocalDateTime previousTimestamp;

  @JsonProperty("previousVersion")
  private String previousVersion;

  // Shouldn't have do specify serializer/deserializer but it produces a JSON object
  // if the JavaTimeModule is registered
  @JsonProperty("releaseTimestamp")
  @JsonFormat(pattern = "yyyy-MM-dd'T'HH:mm:ss.SS'Z'")
  @JsonSerialize(using = LocalDateTimeSerializer.class)
  @JsonDeserialize(using = LocalDateTimeDeserializer.class)
  private LocalDateTime releaseTimestamp;

  @JsonProperty("requiredCore")
  private String requiredCore;

  @JsonProperty("scm")
  private Scm scm;

  @JsonProperty("sha1")
  private String sha1;

  @JsonProperty("stats")
  private Stats stats;

  @JsonProperty("title")
  private String title;

  @JsonProperty("url")
  private String url;

  @JsonProperty("version")
  private String version;

  @JsonProperty("securityWarnings")
  private List<SecurityWarning> securityWarnings;

  @JsonProperty("wiki")
  private Wiki wiki;

  public Plugin() {
  }

  public Plugin(LocalDate buildDate, List<String> categories, List<Dependency> dependencies, List<Maintainer> maintainers,
                String excerpt, String gav, List<String> labels, String name, LocalDateTime previousTimestamp,
<<<<<<< HEAD
                String previousVersion, LocalDateTime releaseTimestamp, String requiredCore, Scm scm, String sha1,
                Stats stats, String title, String url, String version, Wiki wiki) {
=======
                String previousVersion, LocalDateTime releaseTimestamp, String requiredCore, String scm, String sha1,
                Stats stats, String title, String url, String version, List<SecurityWarning> securityWarnings, Wiki wiki) {
>>>>>>> 64d0acce
    this.buildDate = buildDate;
    this.categories = categories;
    this.dependencies = dependencies;
    this.maintainers = maintainers;
    this.excerpt = excerpt;
    this.gav = gav;
    this.labels = labels;
    this.name = name;
    this.previousTimestamp = previousTimestamp;
    this.previousVersion = previousVersion;
    this.releaseTimestamp = releaseTimestamp;
    this.requiredCore = requiredCore;
    this.scm = scm;
    this.sha1 = sha1;
    this.stats = stats;
    this.title = title;
    this.url = url;
    this.version = version;
    this.securityWarnings = securityWarnings;
    this.wiki = wiki;
  }

  public LocalDate getBuildDate() {
    return buildDate;
  }

  public void setBuildDate(LocalDate buildDate) {
    this.buildDate = buildDate;
  }

  public List<String> getCategories() {
    return categories;
  }

  public void setCategories(List<String> categories) {
    this.categories = categories;
  }

  public List<Dependency> getDependencies() {
    return dependencies;
  }

  public void setDependencies(List<Dependency> dependencies) {
    this.dependencies = dependencies;
  }

  public List<Maintainer> getMaintainers() {
    return maintainers;
  }

  public void setMaintainers(List<Maintainer> maintainers) {
    this.maintainers = maintainers;
  }

  public String getExcerpt() {
    return excerpt;
  }

  public void setExcerpt(String excerpt) {
    this.excerpt = excerpt;
  }

  public String getGav() {
    return gav;
  }

  public void setGav(String gav) {
    this.gav = gav;
  }

  public List<String> getLabels() {
    return labels;
  }

  public void setLabels(List<String> labels) {
    this.labels = labels;
  }

  public String getName() {
    return name;
  }

  public void setName(String name) {
    this.name = name;
  }

  public LocalDateTime getPreviousTimestamp() {
    return previousTimestamp;
  }

  public void setPreviousTimestamp(LocalDateTime previousTimestamp) {
    this.previousTimestamp = previousTimestamp;
  }

  public String getPreviousVersion() {
    return previousVersion;
  }

  public void setPreviousVersion(String previousVersion) {
    this.previousVersion = previousVersion;
  }

  public LocalDateTime getReleaseTimestamp() {
    return releaseTimestamp;
  }

  public void setReleaseTimestamp(LocalDateTime releaseTimestamp) {
    this.releaseTimestamp = releaseTimestamp;
  }

  public String getRequiredCore() {
    return requiredCore;
  }

  public void setRequiredCore(String requiredCore) {
    this.requiredCore = requiredCore;
  }

  public Scm getScm() {
    return scm;
  }

  public void setScm(Scm scm) {
    this.scm = scm;
  }

  public String getSha1() {
    return sha1;
  }

  public void setSha1(String sha1) {
    this.sha1 = sha1;
  }

  public Stats getStats() {
    return stats;
  }

  public void setStats(Stats stats) {
    this.stats = stats;
  }

  public String getTitle() {
    return title;
  }

  public void setTitle(String title) {
    this.title = title;
  }

  public String getUrl() {
    return url;
  }

  public void setUrl(String url) {
    this.url = url;
  }

  public String getVersion() {
    return version;
  }

  public void setVersion(String version) {
    this.version = version;
  }

  public List<SecurityWarning> getSecurityWarnings() {
    return securityWarnings;
  }

  public void setSecurityWarnings(List<SecurityWarning> securityWarnings) {
    this.securityWarnings = securityWarnings;
  }

  public Wiki getWiki() {
    return wiki;
  }

  public void setWiki(Wiki wiki) {
    this.wiki = wiki;
  }
}<|MERGE_RESOLUTION|>--- conflicted
+++ resolved
@@ -97,13 +97,8 @@
 
   public Plugin(LocalDate buildDate, List<String> categories, List<Dependency> dependencies, List<Maintainer> maintainers,
                 String excerpt, String gav, List<String> labels, String name, LocalDateTime previousTimestamp,
-<<<<<<< HEAD
                 String previousVersion, LocalDateTime releaseTimestamp, String requiredCore, Scm scm, String sha1,
-                Stats stats, String title, String url, String version, Wiki wiki) {
-=======
-                String previousVersion, LocalDateTime releaseTimestamp, String requiredCore, String scm, String sha1,
                 Stats stats, String title, String url, String version, List<SecurityWarning> securityWarnings, Wiki wiki) {
->>>>>>> 64d0acce
     this.buildDate = buildDate;
     this.categories = categories;
     this.dependencies = dependencies;
